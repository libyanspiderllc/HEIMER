#!/usr/bin/env python3
from textual.app import App, ComposeResult
from textual.containers import Container, Horizontal, VerticalScroll, Center
from textual.widgets import Header, Footer, Static, DataTable, Button, Label
from textual.widgets.data_table import ColumnKey
from textual.coordinate import Coordinate
from textual import events
from textual.binding import Binding
from textual.screen import ModalScreen
from textual.css.query import NoMatches
from rich.text import Text
from rich.syntax import Syntax
import subprocess
from collections import defaultdict
import re
import socket
import asyncio
import os
from typing import Optional, List, Dict, TYPE_CHECKING
from datetime import datetime, timedelta
import urllib.request
from urllib.error import URLError
from html.parser import HTMLParser
import netifaces
import ipaddress

if TYPE_CHECKING:
    from typing import Type
    from textual.widgets import DataTable

class ConnectionTable:  # Forward declaration
    pass

# Configuration
MONITORED_PORTS = ["80", "443"]
MONITORED_STATES = ["ESTABLISHED", "TIME_WAIT", "SYN_RECV"]
PORTS_DISPLAY = "/".join(MONITORED_PORTS)
APACHE_STATUS_URL = "http://127.0.0.1/whm-server-status"

def get_server_addresses():
    """Get all IP addresses (IPv4 and IPv6) of the server."""
    try:
        server_ips = set()
        
        # Get all interfaces
        for interface in netifaces.interfaces():
            addrs = netifaces.ifaddresses(interface)
            
            # Get IPv4 addresses
            if netifaces.AF_INET in addrs:
                for addr in addrs[netifaces.AF_INET]:
                    server_ips.add(addr['addr'])
                    
            # Get IPv6 addresses
            if netifaces.AF_INET6 in addrs:
                for addr in addrs[netifaces.AF_INET6]:
                    # Remove scope id if present (e.g., %eth0)
                    ip = addr['addr'].split('%')[0]
                    server_ips.add(ip)
        
        return server_ips
    except ImportError:
        return set(['127.0.0.1', '::1'])  # Fallback to basic loopback addresses
    except Exception:
        return set(['127.0.0.1', '::1'])  # Fallback on any error

# Initialize server addresses
SERVER_ADDRESSES = get_server_addresses()

# Test mode configuration
TEST_MODE = False  # Set to False to use real netstat
TEST_DATA_FILE = os.path.join(os.path.dirname(__file__), "test_data", "netstat_sample.txt")

# Global state for CSF status
ip_csf_status = {}

def is_excluded_ip(ip: str) -> bool:
    """Check if an IP should be excluded from monitoring."""
    import ipaddress
    
    try:
        ip_obj = ipaddress.ip_address(ip)
        
        # Check if it's a loopback address
        if ip_obj.is_loopback:
            return True
            
        # Check if it's one of our server addresses
        if ip in SERVER_ADDRESSES:
            return True
            
        return False
    except ValueError:
        return False  # If IP is invalid, don't exclude it

def get_netstat_output():
    """Get netstat output either from test file or real command."""
    if TEST_MODE:
        try:
            with open(TEST_DATA_FILE, 'r') as f:
                return f.read()
        except FileNotFoundError:
            return ""
    
    try:
        cmd = ["netstat", "-tn"]
        result = subprocess.run(cmd, capture_output=True, text=True, check=True)
        return result.stdout
    except subprocess.CalledProcessError:
        return ""

def get_connection_data():
    """Fetch and aggregate network connection data."""
    try:
        output = get_netstat_output()
        
        # Initialize aggregation dictionary
        connections = {}
        
        # Process each line
        for line in output.splitlines():
            if "tcp" not in line.lower():
                continue
                
            parts = line.split()
            if len(parts) < 6:
                continue
                
            # Extract remote IP and local port
            local_addr = parts[3]
            remote_addr = parts[4]
            
            # Handle IPv4 (format: 192.168.1.1:80)
            if "." in local_addr:
                local_port = local_addr.split(":")[-1]
                remote_ip = remote_addr.rsplit(":", 1)[0]  # Use rsplit to handle IPv4 port
            # Handle IPv6 (format: 2a01:4f9:2b:1f2d::56508)
            else:
                try:
                    local_port = local_addr.rsplit(":", 1)[1]  # Get port after last colon
                    remote_ip = remote_addr.rsplit(":", 1)[0]  # Get IP without port
                except (IndexError, ValueError):
                    continue
            
            # Skip if it's a server address or loopback
            if is_excluded_ip(remote_ip):
                continue
                
            if local_port not in MONITORED_PORTS:
                continue
                
            state = parts[5]
            if state in MONITORED_STATES:
                if remote_ip not in connections:
                    connections[remote_ip] = {
                        'ESTABLISHED': 0,
                        'TIME_WAIT': 0,
                        'SYN_RECV': 0,
                        'csf_status': ''
                    }
                connections[remote_ip][state] += 1
        
        return connections
    except subprocess.CalledProcessError as e:
        return {}

def format_block_time(until_time: datetime) -> str:
    """Format block time in a human-readable format."""
    now = datetime.now()
    if until_time < now:
        return "Block expired"
    
    time_str = until_time.strftime("%H:%M")
    
    # If it's tomorrow, add the day
    if until_time.date() > now.date():
        time_str = until_time.strftime("%b %d %H:%M")
    
    return f"Blocked until {time_str}"

def check_csf(ip: str) -> str:
    """Check if IP is in CSF."""
    try:
        result = subprocess.check_output(["csf", "-g", ip], text=True)
        if "DENY" in result:
            # Try to extract if it's temporary and when it expires
            if "Temporary Block" in result:
                for line in result.splitlines():
                    if "expires at" in line.lower():
                        try:
                            # Extract and parse the expiry time
                            time_str = line.split("expires at")[1].strip()
                            expiry = datetime.strptime(time_str, "%a %b %d %H:%M:%S %Y")
                            return format_block_time(expiry)
                        except (ValueError, IndexError):
                            pass
                return "Temporarily blocked"
            return "Permanently blocked"
        return "Not blocked"
    except subprocess.CalledProcessError:
        return "Not blocked"
    except FileNotFoundError:
        return "CSF not installed"

def block_in_csf(ip: str, is_temporary: bool = True, duration: int = 600) -> str:
    """Block IP in CSF."""
    global ip_csf_status
    
    if is_temporary:
        cmd = ["csf", "-td", ip, str(duration)]
        status = format_block_time(datetime.now() + timedelta(seconds=duration))
    else:
        cmd = ["csf", "-d", ip]
        status = "Permanently blocked"
        
    try:
        subprocess.run(cmd, check=True, capture_output=True, text=True)
        ip_csf_status[ip] = status
        return "Success"
    except subprocess.CalledProcessError as e:
        return f"Error: {e.stderr}"
    except FileNotFoundError:
        return "CSF not installed"

def perform_ptr_lookup(ip):
    """Perform PTR lookup for an IP address."""
    try:
        return socket.gethostbyaddr(ip)[0]
    except (socket.herror, socket.gaierror):
        return "No PTR record found"

def perform_whois_lookup(ip):
    """Perform WHOIS lookup for an IP address."""
    try:
        result = subprocess.check_output(["whois", ip], text=True)
        return result
    except subprocess.CalledProcessError:
        return "WHOIS lookup failed"

def get_subnet(ip: str) -> str:
    """Convert an IP address to its subnet with default mask (/24 for IPv4, /64 for IPv6)."""
    try:
        # Check if it's IPv6
        if ":" in ip:
            # Split the IPv6 address into segments
            segments = ip.split(":")
            # Take first 4 segments (64 bits) and pad with zeros
            subnet = ":".join(segments[:4]) + "::" + "/64"
            return subnet
        else:
            # For IPv4, take first 3 octets
            segments = ip.split(".")
            if len(segments) == 4:
                return ".".join(segments[:3]) + ".0/24"
            return ip + "/24"  # Fallback
    except Exception:
        return ip  # Return original IP if parsing fails

class ApacheStatusParser(HTMLParser):
    """Parser for Apache server-status page."""
    
    def __init__(self):
        super().__init__()
        self.in_table = False
        self.in_tr = False
        self.in_td = False
        self.current_row = []
        self.current_cell = []
        self.connections = []
        self.is_header = False
        self.column_indices = {}  # Maps column names to indices
        
    def handle_starttag(self, tag, attrs):
        if tag == 'table':
            self.in_table = True
        elif tag == 'tr':
            self.in_tr = True
            self.current_row = []
        elif tag == 'th':
            self.is_header = True
            self.in_td = True
            self.current_cell = []
        elif tag == 'td':
            self.in_td = True
            self.current_cell = []
            
    def handle_endtag(self, tag):
        if tag == 'table':
            self.in_table = False
        elif tag == 'tr':
            self.in_tr = False
            if self.is_header:
                # Process header row to get column indices
                self.process_header_row(self.current_row)
                self.is_header = False
            else:
                # Process data row
                self.process_data_row(self.current_row)
        elif tag in ('th', 'td'):
            self.in_td = False
            cell_content = ''.join(self.current_cell).strip()
            self.current_row.append(cell_content)
            self.current_cell = []
            
    def handle_data(self, data):
        if self.in_td:
            self.current_cell.append(data)
            
    def process_header_row(self, row):
        """Process the header row to map column names to indices."""
        for i, header in enumerate(row):
            self.column_indices[header.lower()] = i
            
    def process_data_row(self, row):
        """Process a data row and extract connection information."""
        if not row or len(row) < len(self.column_indices):
            return
            
        try:
            conn = {
                'client_ip': row[self.column_indices['client']],
                'protocol': row[self.column_indices['protocol']],
                'vhost': row[self.column_indices['vhost']],
                'request': row[self.column_indices['request']],
                'srv': row[self.column_indices['srv']],
                'pid': row[self.column_indices['pid']],
                'cpu': row[self.column_indices['cpu']],
                'ss': row[self.column_indices['ss']],  # Seconds since beginning of most recent request
                'acc': row[self.column_indices['acc']],  # Number of accesses this connection / this child / this slot
                'status': row[self.column_indices['m']],  # Status of the connection
                'conn': row[self.column_indices['conn']]  # Kilobytes transferred this connection
            }
            
            # Parse the request field into method, path, and protocol
            request_parts = conn['request'].split()
            if len(request_parts) >= 3:
                conn['method'] = request_parts[0]
                conn['path'] = request_parts[1]
                conn['protocol_version'] = request_parts[2]
            else:
                conn['method'] = ''
                conn['path'] = ''
                conn['protocol_version'] = ''
                
            # Only add connections that have actual client data
            if conn['client_ip'] and conn['client_ip'] not in ('-', ''):
                self.connections.append(conn)
                
        except (KeyError, IndexError) as e:
            # Skip malformed rows
            pass
            
    def get_connections(self) -> List[Dict[str, str]]:
        """Return the list of parsed connections."""
        return self.connections

def get_apache_status(ip: str) -> List[Dict[str, str]]:
    """Fetch and parse Apache status page for connections from specific IP."""
    try:
        with urllib.request.urlopen(APACHE_STATUS_URL) as response:
            html = response.read().decode('utf-8')
            
        parser = ApacheStatusParser()
        parser.feed(html)
        
        # Filter connections for specific IP
        return [conn for conn in parser.get_connections() if conn['client_ip'] == ip]
    except URLError as e:
        return []
    except Exception as e:
        return []

class TitleBox(Static):
    """Title and welcome message widget."""
    DEFAULT_CSS = """
    TitleBox {
        height: 3;
        content-align: center middle;
        background: $boost;
    }
    """

    def compose(self) -> ComposeResult:
        yield Static("Network Connection Monitor", classes="title")
        yield Button("Refresh", variant="primary", id="refresh_btn")

class WhoisScreen(ModalScreen):
    """A modal screen for displaying WHOIS information."""

    DEFAULT_CSS = """
    WhoisScreen {
        align: center middle;
    }

    .whois-modal {
        width: 90%;
        height: 90%;
        background: $surface;
        border: heavy $primary;
        padding: 1 2;
    }

    .whois-data {
        height: 1fr;
        overflow-y: auto;
        margin: 1 0;
        padding: 1;
        background: $surface-darken-1;
        border: solid $primary;
    }

    #close-button {
        width: 100%;
        margin-top: 1;
    }
    """

    def __init__(self, ip: str, whois_data: str):
        super().__init__()
        self.ip = ip
        self.whois_data = whois_data

    def compose(self) -> ComposeResult:
        yield Container(
            Header(f"WHOIS Information for {self.ip}"),
            Static(self.whois_data, classes="whois-data"),
            Button("Close", variant="primary", id="close-button"),
            classes="whois-modal"
        )

    def on_button_pressed(self, event: Button.Pressed) -> None:
        """Handle button press events."""
        if event.button.id == "close-button":
            self.dismiss()

class ApacheStatusScreen(ModalScreen):
    """Modal screen for displaying Apache status information."""
    
    BINDINGS = [
        Binding("escape", "app.pop_screen", "Close"),
        Binding("q", "app.pop_screen", "Close"),
        Binding("r", "refresh", "Refresh", show=True),
    ]
    
    DEFAULT_CSS = """
    ApacheStatusScreen {
        align: center middle;
    }
    
    #status-container {
        width: 95%;
        height: 95%;
        border: thick $primary;
        background: $surface;
        padding: 1;
    }
    
    #status-header {
        background: $accent;
        color: $text;
        padding: 1;
        text-align: center;
        width: 100%;
    }
    
    #status-table {
        width: 100%;
        height: 85%;
    }
    
    #close-button {
        dock: bottom;
        width: 100%;
        margin: 1;
    }
    
    #refresh-message {
        color: $success;
        text-align: center;
        margin: 1;
    }
    """
    
    def __init__(self, ip: str, connections: List[Dict[str, str]], connection_table: 'ConnectionTable'):
        super().__init__()
        self.ip = ip
        self.connections = connections
        self.refresh_message = Static("", id="refresh-message")
        self.connection_table = connection_table
        
    def compose(self) -> ComposeResult:
        with Container(id="status-container"):
            yield Label(f"Apache Status for {self.ip}", id="status-header")
            yield self.refresh_message
            
            # Create DataTable
            table = DataTable(id="status-table")
            table.add_columns(
                "Server",
                "Status",
                "VHost",
                "Method",
                "Path",
                "Protocol",
                "CPU%",
                "Accesses",
                "Traffic(KB)",
                "Time(s)"
            )
            
            # Add rows to table
            if self.connections:
                for conn in self.connections:
                    table.add_row(
                        conn['srv'],
                        conn['status'] or '.',
                        conn['vhost'],
                        conn['method'],
                        conn['path'],
                        f"{conn['protocol']} {conn['protocol_version']}",
                        conn['cpu'],
                        conn['acc'],
                        conn['conn'],
                        conn['ss']
                    )
            else:
                table.add_row(
                    "No active connections found",
                    "", "", "", "", "", "", "", "", ""
                )
                
            yield table
            yield Button("Close", variant="primary", id="close-button")
            
    async def action_refresh(self) -> None:
        """Refresh the Apache status data."""
        self.refresh_message.update("Refreshing...")
        
        # Get fresh connection data
        try:
            new_connections = await self.connection_table.run_in_thread(
                get_apache_status, self.ip
            )
            
            # Clear existing table data
            table = self.query_one(DataTable)
            table.clear()
            
            # Add new data
            if new_connections:
                for conn in new_connections:
                    table.add_row(
                        conn['srv'],
                        conn['status'] or '.',
                        conn['vhost'],
                        conn['method'],
                        conn['path'],
                        f"{conn['protocol']} {conn['protocol_version']}",
                        conn['cpu'],
                        conn['acc'],
                        conn['conn'],
                        conn['ss']
                    )
                self.refresh_message.update(f"Refreshed: {len(new_connections)} connections found")
            else:
                table.add_row(
                    "No active connections found",
                    "", "", "", "", "", "", "", "", ""
                )
                self.refresh_message.update("Refreshed: No active connections found")
                
            self.connections = new_connections
            
        except Exception as e:
            self.refresh_message.update(f"Error refreshing: {str(e)}")
            
        # Schedule the message to clear after 3 seconds
        self.set_timer(3.0, self.clear_refresh_message)
            
    def clear_refresh_message(self) -> None:
        """Clear the refresh message."""
        self.refresh_message.update("")
            
    def on_button_pressed(self, event: Button.Pressed) -> None:
        if event.button.id == "close-button":
            self.app.pop_screen()

class ActivityLog(VerticalScroll):
    """A widget to display application activity and messages."""

    DEFAULT_CSS = """
    ActivityLog {
        height: 8;
        dock: bottom;
        background: $surface;
        border-top: solid $primary;
        padding: 0 1 1 1;
        margin-bottom: 1;
    }

    ActivityLog > .log-entry {
        color: $text;
        height: 1;
    }

    ActivityLog > .log-entry.info {
        color: $text;
    }

    ActivityLog > .log-entry.warning {
        color: $warning;
    }

    ActivityLog > .log-entry.error {
        color: $error;
    }

    ActivityLog > .log-entry.success {
        color: $success;
    }
    """

    def __init__(self):
        super().__init__()
        self.max_entries = 100
        self.entries = []

    def log_message(self, message: str, level: str = "info") -> None:
        """Add a new message to the log."""
        entry = Static(message, classes=f"log-entry {level}")
        self.entries.append(entry)
        
        # Remove old entries if we exceed max_entries
        while len(self.entries) > self.max_entries:
            self.entries.pop(0)
            if self.entries[0] in self.children:
                self.entries[0].remove()

        # Add the new entry and scroll to it
        self.mount(entry)
        self.scroll_end(animate=False)

class AttackAnalyzer:
    """Analyzes connection patterns to detect potential attacks."""
    
    def __init__(self):
        self.SYN_ATTACK_THRESHOLD = 30
        self.CONN_LIMIT_THRESHOLD = 30
        self.HTTP_EXHAUSTION_THRESHOLD = 10
        
    def analyze_connections(self, connections: dict, apache_connections: List[Dict[str, str]] = None) -> Dict[str, List[str]]:
        """
        Analyze connections for attack patterns.
        Returns a dictionary mapping IP addresses to lists of detected attack types.
        """
        results = defaultdict(list)
        
        # Group Apache connections by IP and VHost for WordPress attack detection
        wp_connections = defaultdict(lambda: defaultdict(int))
        if apache_connections:
            for conn in apache_connections:
                if 'wp-login' in conn.get('request', '').lower() or 'xmlrpc' in conn.get('request', '').lower():
                    wp_connections[conn['client_ip']][conn['vhost']] += 1
        
        # Analyze each IP's connections
        for ip, data in connections.items():
            # SYN Attack Detection
            if int(data.get('SYN_RECV', 0)) > self.SYN_ATTACK_THRESHOLD:
                results[ip].append("SYN Attack")
            
            # Connection Limit Attack Detection
            if int(data.get('ESTABLISHED', 0)) > self.CONN_LIMIT_THRESHOLD:
                results[ip].append("ConnLimit Attack")
            
            # WordPress Attack Detection
            if ip in wp_connections:
                vhosts = wp_connections[ip]
                total_wp_requests = sum(vhosts.values())
                
                if len(vhosts) > 1 and total_wp_requests > 5:
                    results[ip].append("WP Distributed BruteForce")
                elif len(vhosts) == 1 and total_wp_requests > 10:
                    results[ip].append("WP Directed BruteForce")
            
            # HTTP Exhaustion Attack Detection
            if apache_connections:
                request_count = sum(1 for conn in apache_connections if conn['client_ip'] == ip)
                if request_count > self.HTTP_EXHAUSTION_THRESHOLD:
                    results[ip].append("HTTP Exhaustion")
        
        return results

class ConnectionTable(DataTable):
    """A custom DataTable for displaying network connections."""

    BINDINGS = [
<<<<<<< HEAD
        ("p", "ptr_lookup", "PTR Lookup"),
        ("w", "whois_lookup", "WHOIS Lookup"),
        ("c", "csf_check", "CSF Check"),
        ("t", "temp_block", "Temp Block IP"),
        ("s", "temp_block_subnet", "Temp Block Subnet"),
        ("b", "perm_block", "Perm Block IP"),
        ("1", "sort(0)", "Sort IP"),
        ("2", "sort(1)", "Sort CSF"),
        *[
            (str(i + 3), f"sort({i + 2})", f"Sort {state}")
            for i, state in enumerate(MONITORED_STATES)
        ],
        ("r", "refresh", "Refresh Data"),
        ("q", "quit", "Quit"),
=======
        Binding("p", "ptr_lookup", "PTR Lookup", show=True),
        Binding("w", "whois_lookup", "WHOIS", show=True),
        Binding("c", "csf_check", "CSF Check", show=True),
        Binding("t", "block_temp", "Temp Block IP", show=True),
        Binding("s", "block_subnet", "Temp Block Subnet", show=True),
        Binding("b", "block_perm", "Perm Block IP", show=True),
        Binding("a", "apache_status", "Apache Status", show=True),
        Binding("x", "analyze_attacks", "Analyze Attacks", show=True),
        Binding("1", "sort(0)", "Sort by IP", show=True),
        Binding("2", "sort(1)", "Sort by CSF Status", show=True),
        Binding("3", "sort(2)", "Sort by Established", show=True),
        Binding("4", "sort(3)", "Sort by Time Wait", show=True),
        Binding("5", "sort(4)", "Sort by SYN Recv", show=True),
>>>>>>> 83823f14
    ]

    def __init__(self, *args, **kwargs):
        super().__init__(*args, **kwargs)
        self.current_data = []
        self.sorted_column = None
        self.sort_reverse = False

    def on_mount(self) -> None:
        """Set up the data table."""
        self.cursor_type = "row"
<<<<<<< HEAD
        
        # Add columns: Remote IP, CSF Status, and monitored states
        self.add_column("Remote IP", width=30)
        self.add_column("CSF Status", width=25)
        for state in MONITORED_STATES:
            self.add_column(state, width=12)
            
        self.update_data()

    def update_data(self) -> None:
        """Update the table with fresh connection data."""
        self.current_data = get_connection_data()
        self.refresh_view()

    def refresh_view(self) -> None:
        """Refresh the table view using current data."""
        # Clear existing rows
        self.clear()
        
        # Sort data if needed
        if self.sorted_column is not None:
            self.current_data.sort(
                key=lambda x: x[self.sorted_column],
                reverse=self.sort_reverse
            )

        # Add rows with current data
        for row_data in self.current_data:
            self.add_row(*row_data)

    def action_sort(self, column_index: int) -> None:
        """Sort the table by the specified column."""
        if self.sorted_column == column_index:
            self.sort_reverse = not self.sort_reverse
        else:
            self.sorted_column = column_index
            self.sort_reverse = False
        
        self.refresh_view()

    def action_refresh(self) -> None:
        """Refresh the connection data."""
        self.app.query_one(ActivityLog).log_message("Refreshing connection data...", "info")
        self.update_data()
        self.app.query_one(ActivityLog).log_message("Data refreshed", "success")

    def _log_message(self, message: str, level: str = "info") -> None:
        """Helper method to safely log messages."""
        try:
            activity_log = self.app.query_one(ActivityLog)
            activity_log.log_message(message, level)
        except NoMatches:
            # Fallback to notification if ActivityLog is not available
            self.notify(message)

    def action_ptr_lookup(self) -> None:
        """Perform PTR lookup for the selected IP."""
        if self.cursor_row is not None:
            ip = self.get_row_at(self.cursor_row)[0]
            try:
                hostname = socket.gethostbyaddr(ip)[0]
                self._log_message(f"PTR lookup for {ip}: {hostname}", "success")
            except (socket.herror, socket.gaierror) as e:
                self._log_message(f"PTR lookup failed for {ip}: {str(e)}", "error")

    def action_whois_lookup(self) -> None:
        """Perform WHOIS lookup for the selected IP."""
        if self.cursor_row is not None:
            ip = self.get_row_at(self.cursor_row)[0]
            try:
                result = subprocess.run(["whois", ip], capture_output=True, text=True)
                self.app.push_screen(WhoisScreen(ip, result.stdout))
                self._log_message(f"WHOIS lookup for {ip} completed", "success")
            except subprocess.CalledProcessError as e:
                self._log_message(f"WHOIS lookup failed for {ip}: {str(e)}", "error")

    def action_csf_check(self) -> None:
        """Check if the selected IP is blocked in CSF."""
        if self.cursor_row is not None:
            ip = self.get_row_at(self.cursor_row)[0]
            try:
                result = subprocess.run(["csf", "-g", ip], capture_output=True, text=True)
                status = "Blocked" if "DENY" in result.stdout else "Not blocked"
                self._log_message(
                    f"CSF status for {ip}: {status}", 
                    "warning" if status == "Blocked" else "success"
                )
                
                # Update the CSF status in current_data
                row_data = list(self.get_row_at(self.cursor_row))
                row_data[1] = status  # CSF Status is the second column
                self.current_data[self.cursor_row] = tuple(row_data)
                
                # Refresh the view
                self.refresh_view()
                
            except subprocess.CalledProcessError as e:
                self._log_message(f"CSF check failed for {ip}: {str(e)}", "error")
=======
        self.selected_row_index = None
        self._sort_column = 0  # Track current sort column
        self._sort_reverse = False  # Track sort direction
        self._raw_data = {}  # Store raw connection data
        
    def update_data(self):
        """Update table with fresh connection data."""
        self._raw_data = get_connection_data()
        self._refresh_table_display()
            
    def _get_sort_key(self, ip, data):
        """Get the sort key for the given IP and data."""
        if self._sort_column == 0:
            return ip
        elif self._sort_column == 1:
            return data.get('csf_status', 'Unknown')
        elif self._sort_column == 2:
            return int(data.get('ESTABLISHED', 0))
        elif self._sort_column == 3:
            return int(data.get('TIME_WAIT', 0))
        elif self._sort_column == 4:
            return int(data.get('SYN_RECV', 0))
        else:
            return ""
        
    def _refresh_table_display(self, preserve_selection: bool = True) -> None:
        """Refresh the table display using current data without fetching new connections."""
        # Store current selection before clearing
        current_ip = self.get_selected_ip() if preserve_selection else None
        
        self.clear()
        # analyzer = AttackAnalyzer()
        # attack_results = analyzer.analyze_connections(self._raw_data)
        
        # Format the data for display
        rows_data = []
        for ip, data in self._raw_data.items():
            csf_status = data.get('csf_status', '')
            established = str(data.get('ESTABLISHED', 0))
            time_wait = str(data.get('TIME_WAIT', 0))
            syn_recv = str(data.get('SYN_RECV', 0))
            # attacks = attack_results.get(ip, [])
            attacks = False
            attack_text = ", ".join(attacks) if attacks else ""
            
            rows_data.append((ip, csf_status, established, time_wait, syn_recv, attack_text, bool(attacks)))
        
        # Sort the data if needed
        if self._sort_column is not None:
            rows_data.sort(
                key=lambda x: (
                    int(x[self._sort_column]) if self._sort_column in [2, 3, 4] and x[self._sort_column].isdigit()
                    else x[self._sort_column]
                ),
                reverse=self._sort_reverse
            )
        
        # Add rows to the table
        for i, row_data in enumerate(rows_data):
            row = self.add_row(*row_data[:-1], key=str(i))
            if row_data[-1]:  # If has attacks
                for cell in self.get_row_at(i):
                    cell.style = "color: red"
                
        # Restore selection if possible and desired
        if current_ip:
            for i, row_data in enumerate(rows_data):
                if row_data[0] == current_ip:
                    self.move_cursor(row=i)
                    break
                    
    async def run_in_thread(self, func, *args):
        """Run a function in a thread pool."""
        loop = asyncio.get_event_loop()
        return await loop.run_in_executor(None, func, *args)

    async def action_ptr_lookup(self) -> None:
        """Perform PTR lookup for selected IP."""
        ip = self.get_selected_ip()
        if ip:
            log = self.app.query_one(ActivityLog)
            log.log_message(f"Performing PTR lookup for {ip}...", "info")
            result = await self.run_in_thread(perform_ptr_lookup, ip)
            log.log_message(f"PTR Lookup for {ip}: {result}", "success")

    async def action_whois_lookup(self) -> None:
        """Perform WHOIS lookup for selected IP."""
        ip = self.get_selected_ip()
        if ip:
            self.app.query_one(ActivityLog).log_message(f"Fetching WHOIS information for {ip}...", "info")
            result = await self.run_in_thread(perform_whois_lookup, ip)
            self.app.push_screen(WhoisScreen(ip, result))

    async def action_csf_check(self) -> None:
        """Check if IP is in CSF."""
        ip = self.get_selected_ip()
        if not ip:
            return
            
        log = self.app.query_one(ActivityLog)
        try:
            csf_status = await self.run_in_thread(check_csf, ip)
            # Update the CSF status in the raw data
            if ip in self._raw_data:
                self._raw_data[ip]['csf_status'] = csf_status
            log.log_message(f"CSF Status for {ip}: {csf_status}", "info")
            # Refresh display to show updated status
            self._refresh_table_display()
        except Exception as e:
            log.log_message(f"Error checking CSF status: {str(e)}", "error")

    async def action_block_temp(self) -> None:
        """Block IP temporarily in CSF."""
        ip = self.get_selected_ip()
        if not ip:
            return
            
        log = self.app.query_one(ActivityLog)
        log.log_message(f"Blocking {ip} temporarily...", "warning")
        result = await self.run_in_thread(block_in_csf, ip, True)
        csf_status = await self.run_in_thread(check_csf, ip)
        if ip in self._raw_data:
            self._raw_data[ip]['csf_status'] = csf_status
        log.log_message(f"Temporary block for {ip}: {result}", "success")
        self._refresh_table_display()

    async def action_block_subnet(self) -> None:
        """Block the subnet of the selected IP temporarily."""
        ip = self.get_selected_ip()
        if not ip:
            return
            
        log = self.app.query_one(ActivityLog)
        subnet = get_subnet(ip)
        
        if subnet == ip:
            log.log_message(f"Failed to calculate subnet for {ip}", "error")
            return
            
        log.log_message(f"Blocking subnet {subnet} temporarily...", "info")
        result = await self.run_in_thread(block_in_csf, subnet, True)
        log.log_message(f"Temporary block for subnet {subnet}: {result}", "success")
        self._refresh_table_display()
>>>>>>> 83823f14

    def _block_ip(self, ip: str, temp: bool = True, subnet: bool = False) -> None:
        """Helper function to block an IP address."""
        try:
            if subnet:
                # For IPv4, block /24, for IPv6, block /64
                if ":" in ip:
                    ip = f"{ip}/64"
                else:
                    ip = f"{ip}/24"

            cmd = ["csf", "-td" if temp else "-d", ip]
            result = subprocess.run(cmd, capture_output=True, text=True)
            
<<<<<<< HEAD
            if result.returncode == 0:
                duration = "temporarily" if temp else "permanently"
                target = "subnet" if subnet else "IP"
                self._log_message(f"{target} {ip} {duration} blocked", "success")
                
                # Update the CSF status in current_data for all matching IPs
                block_prefix = ip.split("/")[0]
                for i, row in enumerate(self.current_data):
                    if row[0].startswith(block_prefix):
                        row_data = list(row)
                        row_data[1] = f"Blocked ({'temp' if temp else 'perm'})"  # CSF Status is the second column
                        self.current_data[i] = tuple(row_data)
                
                # Refresh the view
                self.refresh_view()
                
            else:
                self._log_message(f"Failed to block {ip}: {result.stderr}", "error")
        except subprocess.CalledProcessError as e:
            self._log_message(f"Failed to block {ip}: {str(e)}", "error")

    def action_temp_block(self) -> None:
        """Temporarily block the selected IP."""
        if self.cursor_row is not None:
            ip = self.get_row_at(self.cursor_row)[0]
            self._block_ip(ip, temp=True)
            self._log_message(f"Temporarily blocked IP {ip}", "success")

    def action_temp_block_subnet(self) -> None:
        """Temporarily block the subnet of the selected IP."""
        if self.cursor_row is not None:
            ip = self.get_row_at(self.cursor_row)[0]
            self._block_ip(ip, temp=True, subnet=True)
            self._log_message(f"Temporarily blocked subnet {ip}", "success")

    def action_perm_block(self) -> None:
        """Permanently block the selected IP."""
        if self.cursor_row is not None:
            ip = self.get_row_at(self.cursor_row)[0]
            self._block_ip(ip, temp=False)
            self._log_message(f"Permanently blocked IP {ip}", "success")
=======
        log = self.app.query_one(ActivityLog)
        log.log_message(f"Blocking {ip} permanently...", "warning")
        result = await self.run_in_thread(block_in_csf, ip, False)
        csf_status = await self.run_in_thread(check_csf, ip)
        if ip in self._raw_data:
            self._raw_data[ip]['csf_status'] = csf_status
        log.log_message(f"Permanent block for {ip}: {result}", "success")
        self._refresh_table_display()

    async def action_apache_status(self) -> None:
        """Show Apache status information for selected IP."""
        ip = self.get_selected_ip()
        if not ip:
            return
            
        log = self.app.query_one(ActivityLog)
        log.log_message(f"Fetching Apache status for {ip}...", "info")
        
        # Fetch Apache status in a thread to avoid blocking
        connections = await self.run_in_thread(get_apache_status, ip)
        
        if connections:
            log.log_message(f"Found {len(connections)} Apache connections for {ip}", "success")
        else:
            log.log_message(f"No Apache connections found for {ip}", "warning")
            
        self.app.push_screen(ApacheStatusScreen(ip, connections, self))

    async def action_analyze_attacks(self) -> None:
        """Analyze connections for potential attacks."""
        log = self.app.query_one(ActivityLog)
        log.log_message("Analyzing connections for potential attacks...", "info")
        
        try:
            # Use current connection data
            connections = self._raw_data
            if not connections:
                log.log_message("No connection data available for analysis", "warning")
                return

            # Only fetch Apache status for IPs with high connection counts
            apache_connections = []
            suspicious_ips = [
                ip for ip, data in connections.items()
                if (int(data.get('ESTABLISHED', 0)) > 50 or 
                    int(data.get('TIME_WAIT', 0)) > 50)
            ]
            
            if suspicious_ips:
                log.log_message(f"Checking Apache status for {len(suspicious_ips)} suspicious IPs...", "info")
                for ip in suspicious_ips:
                    try:
                        apache_conn = await self.run_in_thread(get_apache_status, ip)
                        if apache_conn:
                            apache_connections.extend(apache_conn)
                    except Exception as e:
                        log.log_message(f"Error fetching Apache status for {ip}: {str(e)}", "error")
            
            # Run attack analysis
            analyzer = AttackAnalyzer()
            results = analyzer.analyze_connections(connections, apache_connections)
            
            # Log results and update display
            attack_count = 0
            for ip, attacks in results.items():
                if attacks:
                    attack_count += 1
                    log.log_message(f"Potential attacks detected from {ip}: {', '.join(attacks)}", "warning")
                    if ip in self._raw_data:
                        self._raw_data[ip]['attack_text'] = ', '.join(attacks)
                        self._raw_data[ip]['attacks'] = True
            if attack_count == 0:
                log.log_message("No attacks detected in current connections", "success")
            else:
                log.log_message(f"Found potential attacks from {attack_count} IPs", "warning")
            
            # Refresh the table display to show attack results
            self._refresh_table_display()
            
        except Exception as e:
            log.log_message(f"Error during attack analysis: {str(e)}", "error")

    def action_sort(self, column_index: int) -> None:
        """Sort the table by the specified column."""
        if self._sort_column == column_index:
            # If already sorting by this column, toggle direction
            self._sort_reverse = not self._sort_reverse
        else:
            # If sorting by a new column, set it and default to ascending
            self._sort_column = column_index
            self._sort_reverse = False
            
        # Refresh without preserving selection for sort operations
        self._refresh_table_display(preserve_selection=False)
        
        # Log the sort action
        direction = "descending" if self._sort_reverse else "ascending"
        column_names = ["IP", "CSF Status", "ESTABLISHED", "TIME_WAIT", "SYN_RECV", "Attack Analysis"]
        message = f"Sorted by {column_names[column_index]} ({direction})"
        self.app.query_one(ActivityLog).log_message(message, "info")
        
    def on_mount(self) -> None:
        """Set up the table columns."""
        self.add_columns(
            "IP Address",
            "CSF Status",
            "ESTABLISHED",
            "TIME_WAIT", 
            "SYN_RECV",
            "Attack Analysis"
        )
        self.update_data()
        
    def on_data_table_row_selected(self, event) -> None:
        """Handle row selection."""
        self.selected_row_index = event.cursor_row
        ip = self.get_row_at(event.cursor_row)[0]
        self.app.query_one(ActivityLog).log_message(f"Selected IP: {ip}", "info")

    def on_data_table_row_highlighted(self, event) -> None:
        """Handle row highlight from keyboard navigation."""
        self.selected_row_index = event.cursor_row
        ip = self.get_row_at(event.cursor_row)[0]
        self.app.query_one(ActivityLog).log_message(f"Selected IP: {ip}", "info")
>>>>>>> 83823f14

    def get_selected_ip(self) -> Optional[str]:
        """Get the currently selected IP address."""
        try:
            if self.cursor_row is None:
                self.app.query_one(ActivityLog).log_message("Please select an IP address first", "warning")
                return None
            return self.get_cell_at(Coordinate(self.cursor_row, 0))
        except Exception:
            return None

class NetworkApp(App):
    """The main network monitoring application."""
    
    CSS = """
    Screen {
        align: center middle;
    }
    
    DataTable {
        height: 1fr;
        border: solid green;
    }
    
    WhoisScreen {
        align: center middle;
    }
    
    .whois {
        width: 80%;
        height: 80%;
        border: thick $background 80%;
        background: $surface;
    }
    """
    
    BINDINGS = [
        ("r", "refresh", "Refresh data"),
        ("q", "quit", "Quit"),
    ]
    
    def compose(self) -> ComposeResult:
        """Create child widgets for the app."""
        yield Header()
        yield ConnectionTable()
        yield ActivityLog()
        yield Footer()

    def on_mount(self) -> None:
        """Handle app mount event."""
        # Initial data load
        self.query_one(ActivityLog).log_message("Application started", "info")
        self.query_one(ConnectionTable).update_data()
        self.query_one(ActivityLog).log_message("Initial data loaded", "success")

    def action_refresh(self) -> None:
        """Refresh the connection data."""
        self.query_one(ActivityLog).log_message("Refreshing connection data...", "info")
        self.query_one(ConnectionTable).update_data()
        self.query_one(ActivityLog).log_message("Data refreshed", "success")

def main():
    app = NetworkApp()
    app.run()

if __name__ == "__main__":
    main()<|MERGE_RESOLUTION|>--- conflicted
+++ resolved
@@ -384,54 +384,82 @@
         yield Static("Network Connection Monitor", classes="title")
         yield Button("Refresh", variant="primary", id="refresh_btn")
 
-class WhoisScreen(ModalScreen):
-    """A modal screen for displaying WHOIS information."""
-
+class WhoisScreen(ModalScreen[None]):
+    """Modal screen for displaying WHOIS information."""
+    
+    BINDINGS = [
+        Binding("escape", "app.pop_screen", "Close"),
+        Binding("q", "app.pop_screen", "Close"),
+    ]
+    
     DEFAULT_CSS = """
-    WhoisScreen {
+    ApacheStatusScreen {
         align: center middle;
     }
-
-    .whois-modal {
+    
+    #whois-container {
         width: 90%;
         height: 90%;
+        border: thick $primary;
         background: $surface;
-        border: heavy $primary;
-        padding: 1 2;
-    }
-
-    .whois-data {
-        height: 1fr;
-        overflow-y: auto;
-        margin: 1 0;
         padding: 1;
-        background: $surface-darken-1;
-        border: solid $primary;
-    }
-
+    }
+    
+    #whois-content {
+        width: 100%;
+        height: 100%;
+        background: $surface;
+        overflow-y: scroll;
+    }
+    
+    #whois-header {
+        background: $accent;
+        color: $text;
+        padding: 1;
+        text-align: center;
+        width: 100%;
+    }
+    
     #close-button {
+        dock: bottom;
         width: 100%;
-        margin-top: 1;
+        margin: 1;
+    }
+    
+    #refresh-message {
+        color: $success;
+        text-align: center;
+        margin: 1;
     }
     """
-
-    def __init__(self, ip: str, whois_data: str):
+    
+    def __init__(self, ip: str, connections: List[Dict[str, str]], connection_table: 'ConnectionTable'):
         super().__init__()
         self.ip = ip
-        self.whois_data = whois_data
-
+        self.connections = connections
+        self.refresh_message = Static("", id="refresh-message")
+        self.connection_table = connection_table
+        
     def compose(self) -> ComposeResult:
-        yield Container(
-            Header(f"WHOIS Information for {self.ip}"),
-            Static(self.whois_data, classes="whois-data"),
-            Button("Close", variant="primary", id="close-button"),
-            classes="whois-modal"
-        )
+        with Container(id="whois-container"):
+            yield Label(f"WHOIS Information - {self.ip}", id="whois-header")
+            with VerticalScroll(id="whois-content"):
+                # Format WHOIS data with syntax highlighting
+                syntax = Syntax(
+                    self.whois_data,
+                    "whois",
+                    theme="monokai",
+                    word_wrap=True,
+                    padding=(0, 1),
+                )
+                yield Static(syntax)
+            with Center():
+                yield Button("Close (ESC/Q)", variant="primary", id="close-button")
 
     def on_button_pressed(self, event: Button.Pressed) -> None:
-        """Handle button press events."""
+        """Handle button presses."""
         if event.button.id == "close-button":
-            self.dismiss()
+            self.app.pop_screen()
 
 class ApacheStatusScreen(ModalScreen):
     """Modal screen for displaying Apache status information."""
@@ -694,22 +722,6 @@
     """A custom DataTable for displaying network connections."""
 
     BINDINGS = [
-<<<<<<< HEAD
-        ("p", "ptr_lookup", "PTR Lookup"),
-        ("w", "whois_lookup", "WHOIS Lookup"),
-        ("c", "csf_check", "CSF Check"),
-        ("t", "temp_block", "Temp Block IP"),
-        ("s", "temp_block_subnet", "Temp Block Subnet"),
-        ("b", "perm_block", "Perm Block IP"),
-        ("1", "sort(0)", "Sort IP"),
-        ("2", "sort(1)", "Sort CSF"),
-        *[
-            (str(i + 3), f"sort({i + 2})", f"Sort {state}")
-            for i, state in enumerate(MONITORED_STATES)
-        ],
-        ("r", "refresh", "Refresh Data"),
-        ("q", "quit", "Quit"),
-=======
         Binding("p", "ptr_lookup", "PTR Lookup", show=True),
         Binding("w", "whois_lookup", "WHOIS", show=True),
         Binding("c", "csf_check", "CSF Check", show=True),
@@ -723,7 +735,6 @@
         Binding("3", "sort(2)", "Sort by Established", show=True),
         Binding("4", "sort(3)", "Sort by Time Wait", show=True),
         Binding("5", "sort(4)", "Sort by SYN Recv", show=True),
->>>>>>> 83823f14
     ]
 
     def __init__(self, *args, **kwargs):
@@ -735,106 +746,6 @@
     def on_mount(self) -> None:
         """Set up the data table."""
         self.cursor_type = "row"
-<<<<<<< HEAD
-        
-        # Add columns: Remote IP, CSF Status, and monitored states
-        self.add_column("Remote IP", width=30)
-        self.add_column("CSF Status", width=25)
-        for state in MONITORED_STATES:
-            self.add_column(state, width=12)
-            
-        self.update_data()
-
-    def update_data(self) -> None:
-        """Update the table with fresh connection data."""
-        self.current_data = get_connection_data()
-        self.refresh_view()
-
-    def refresh_view(self) -> None:
-        """Refresh the table view using current data."""
-        # Clear existing rows
-        self.clear()
-        
-        # Sort data if needed
-        if self.sorted_column is not None:
-            self.current_data.sort(
-                key=lambda x: x[self.sorted_column],
-                reverse=self.sort_reverse
-            )
-
-        # Add rows with current data
-        for row_data in self.current_data:
-            self.add_row(*row_data)
-
-    def action_sort(self, column_index: int) -> None:
-        """Sort the table by the specified column."""
-        if self.sorted_column == column_index:
-            self.sort_reverse = not self.sort_reverse
-        else:
-            self.sorted_column = column_index
-            self.sort_reverse = False
-        
-        self.refresh_view()
-
-    def action_refresh(self) -> None:
-        """Refresh the connection data."""
-        self.app.query_one(ActivityLog).log_message("Refreshing connection data...", "info")
-        self.update_data()
-        self.app.query_one(ActivityLog).log_message("Data refreshed", "success")
-
-    def _log_message(self, message: str, level: str = "info") -> None:
-        """Helper method to safely log messages."""
-        try:
-            activity_log = self.app.query_one(ActivityLog)
-            activity_log.log_message(message, level)
-        except NoMatches:
-            # Fallback to notification if ActivityLog is not available
-            self.notify(message)
-
-    def action_ptr_lookup(self) -> None:
-        """Perform PTR lookup for the selected IP."""
-        if self.cursor_row is not None:
-            ip = self.get_row_at(self.cursor_row)[0]
-            try:
-                hostname = socket.gethostbyaddr(ip)[0]
-                self._log_message(f"PTR lookup for {ip}: {hostname}", "success")
-            except (socket.herror, socket.gaierror) as e:
-                self._log_message(f"PTR lookup failed for {ip}: {str(e)}", "error")
-
-    def action_whois_lookup(self) -> None:
-        """Perform WHOIS lookup for the selected IP."""
-        if self.cursor_row is not None:
-            ip = self.get_row_at(self.cursor_row)[0]
-            try:
-                result = subprocess.run(["whois", ip], capture_output=True, text=True)
-                self.app.push_screen(WhoisScreen(ip, result.stdout))
-                self._log_message(f"WHOIS lookup for {ip} completed", "success")
-            except subprocess.CalledProcessError as e:
-                self._log_message(f"WHOIS lookup failed for {ip}: {str(e)}", "error")
-
-    def action_csf_check(self) -> None:
-        """Check if the selected IP is blocked in CSF."""
-        if self.cursor_row is not None:
-            ip = self.get_row_at(self.cursor_row)[0]
-            try:
-                result = subprocess.run(["csf", "-g", ip], capture_output=True, text=True)
-                status = "Blocked" if "DENY" in result.stdout else "Not blocked"
-                self._log_message(
-                    f"CSF status for {ip}: {status}", 
-                    "warning" if status == "Blocked" else "success"
-                )
-                
-                # Update the CSF status in current_data
-                row_data = list(self.get_row_at(self.cursor_row))
-                row_data[1] = status  # CSF Status is the second column
-                self.current_data[self.cursor_row] = tuple(row_data)
-                
-                # Refresh the view
-                self.refresh_view()
-                
-            except subprocess.CalledProcessError as e:
-                self._log_message(f"CSF check failed for {ip}: {str(e)}", "error")
-=======
         self.selected_row_index = None
         self._sort_column = 0  # Track current sort column
         self._sort_reverse = False  # Track sort direction
@@ -978,64 +889,13 @@
         result = await self.run_in_thread(block_in_csf, subnet, True)
         log.log_message(f"Temporary block for subnet {subnet}: {result}", "success")
         self._refresh_table_display()
->>>>>>> 83823f14
-
-    def _block_ip(self, ip: str, temp: bool = True, subnet: bool = False) -> None:
-        """Helper function to block an IP address."""
-        try:
-            if subnet:
-                # For IPv4, block /24, for IPv6, block /64
-                if ":" in ip:
-                    ip = f"{ip}/64"
-                else:
-                    ip = f"{ip}/24"
-
-            cmd = ["csf", "-td" if temp else "-d", ip]
-            result = subprocess.run(cmd, capture_output=True, text=True)
-            
-<<<<<<< HEAD
-            if result.returncode == 0:
-                duration = "temporarily" if temp else "permanently"
-                target = "subnet" if subnet else "IP"
-                self._log_message(f"{target} {ip} {duration} blocked", "success")
-                
-                # Update the CSF status in current_data for all matching IPs
-                block_prefix = ip.split("/")[0]
-                for i, row in enumerate(self.current_data):
-                    if row[0].startswith(block_prefix):
-                        row_data = list(row)
-                        row_data[1] = f"Blocked ({'temp' if temp else 'perm'})"  # CSF Status is the second column
-                        self.current_data[i] = tuple(row_data)
-                
-                # Refresh the view
-                self.refresh_view()
-                
-            else:
-                self._log_message(f"Failed to block {ip}: {result.stderr}", "error")
-        except subprocess.CalledProcessError as e:
-            self._log_message(f"Failed to block {ip}: {str(e)}", "error")
-
-    def action_temp_block(self) -> None:
-        """Temporarily block the selected IP."""
-        if self.cursor_row is not None:
-            ip = self.get_row_at(self.cursor_row)[0]
-            self._block_ip(ip, temp=True)
-            self._log_message(f"Temporarily blocked IP {ip}", "success")
-
-    def action_temp_block_subnet(self) -> None:
-        """Temporarily block the subnet of the selected IP."""
-        if self.cursor_row is not None:
-            ip = self.get_row_at(self.cursor_row)[0]
-            self._block_ip(ip, temp=True, subnet=True)
-            self._log_message(f"Temporarily blocked subnet {ip}", "success")
-
-    def action_perm_block(self) -> None:
-        """Permanently block the selected IP."""
-        if self.cursor_row is not None:
-            ip = self.get_row_at(self.cursor_row)[0]
-            self._block_ip(ip, temp=False)
-            self._log_message(f"Permanently blocked IP {ip}", "success")
-=======
+
+    async def action_block_perm(self) -> None:
+        """Block IP permanently in CSF."""
+        ip = self.get_selected_ip()
+        if not ip:
+            return
+            
         log = self.app.query_one(ActivityLog)
         log.log_message(f"Blocking {ip} permanently...", "warning")
         result = await self.run_in_thread(block_in_csf, ip, False)
@@ -1160,7 +1020,6 @@
         self.selected_row_index = event.cursor_row
         ip = self.get_row_at(event.cursor_row)[0]
         self.app.query_one(ActivityLog).log_message(f"Selected IP: {ip}", "info")
->>>>>>> 83823f14
 
     def get_selected_ip(self) -> Optional[str]:
         """Get the currently selected IP address."""
